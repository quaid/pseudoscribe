--- conflicted
+++ resolved
@@ -390,11 +390,7 @@
      * Get predefined style profile for common styles
      */
     private getPredefinedStyleProfile(style: string): any {
-<<<<<<< HEAD
-        const profiles: { [key: string]: any } = {
-=======
         const profiles: Record<string, any> = {
->>>>>>> ba8dede2
             casual: {
                 complexity: 0.3,
                 formality: 0.2,
