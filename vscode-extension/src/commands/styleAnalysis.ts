import * as vscode from 'vscode';
import { ServiceClient } from '../services/serviceClient';
import { StyleAnalysisPanel } from '../ui/styleAnalysisPanel';
import { CacheManager } from '../services/cacheManager';

/**
 * Advanced style analysis commands for VSC-004
 * Implements BDD scenarios for real-time style analysis
 */
export class StyleAnalysisCommands {
    private serviceClient: ServiceClient;
    private cacheManager: CacheManager;
    private analysisPanel: StyleAnalysisPanel | undefined;

    constructor(serviceClient: ServiceClient, context: vscode.ExtensionContext) {
        this.serviceClient = serviceClient;
        this.cacheManager = new CacheManager(context);
        this.analysisPanel = undefined;
    }

    /**
     * Register all style analysis commands
     * BDD: Given the extension is activated, commands should be available
     */
    registerCommands(context: vscode.ExtensionContext): void {
        // Real-time style analysis command
        const analyzeStyleCommand = vscode.commands.registerCommand(
            'pseudoscribe.analyzeStyleAdvanced',
            this.handleAdvancedStyleAnalysis.bind(this)
        );

        // Batch consistency checking command
        const checkConsistencyCommand = vscode.commands.registerCommand(
            'pseudoscribe.checkStyleConsistency',
            this.handleStyleConsistencyCheck.bind(this)
        );

        // Document comparison command
        const compareDocumentsCommand = vscode.commands.registerCommand(
            'pseudoscribe.compareDocumentStyles',
            this.handleDocumentStyleComparison.bind(this)
        );

        context.subscriptions.push(
            analyzeStyleCommand,
            checkConsistencyCommand,
            compareDocumentsCommand
        );
    }

    /**
     * Handle advanced style analysis with detailed panel
     * BDD: When I trigger "Analyze Style", I should see analysis panel within 2 seconds
     */
    private async handleAdvancedStyleAnalysis(): Promise<void> {
        const startTime = Date.now();
        
        try {
            const editor = vscode.window.activeTextEditor;
            if (!editor) {
                vscode.window.showErrorMessage('No active text editor found');
                return;
            }

            const selection = editor.selection;
            const text = editor.document.getText(selection.isEmpty ? undefined : selection);

            if (!text.trim()) {
                vscode.window.showWarningMessage('No text selected for analysis');
                return;
            }

            // Show progress indicator
            await vscode.window.withProgress({
                location: vscode.ProgressLocation.Notification,
                title: "Analyzing style...",
                cancellable: false
            }, async (progress) => {
                progress.report({ increment: 0 });

                // Check cache first for performance
                const cacheKey = this.generateCacheKey(text);
                let analysis = await this.cacheManager.get(cacheKey);

                if (!analysis) {
                    progress.report({ increment: 30, message: "Contacting analysis service..." });
                    
                    // Call backend API
                    analysis = await this.serviceClient.analyzeStyleDetailed(text);
                    
                    // Cache the result
                    await this.cacheManager.set(cacheKey, analysis, 300000); // 5 minutes TTL
                }

                progress.report({ increment: 70, message: "Preparing results..." });

                // Create or show analysis panel
                const extensionUri = vscode.extensions.getExtension('pseudoscribe.pseudoscribe-writer-assistant')?.extensionUri;
                if (extensionUri) {
<<<<<<< HEAD
                    StyleAnalysisPanel.createOrShow(extensionUri);
                    
                    // Update panel with results
                    if (StyleAnalysisPanel.currentPanel) {
                        StyleAnalysisPanel.currentPanel.updateAnalysis(analysis);
                    }
=======
                    StyleAnalysisPanel.createOrShow(extensionUri, { analysis, text });
                } else {
                    // Fallback if extension URI is not available
                    vscode.window.showInformationMessage(`Analysis complete: ${this.formatStyleSummary(analysis)}`);
>>>>>>> ba8dede2
                }

                progress.report({ increment: 100 });
            });

            // Verify performance requirement: < 2 seconds
            const elapsedTime = Date.now() - startTime;
            if (elapsedTime > 2000) {
                console.warn(`Style analysis took ${elapsedTime}ms, exceeding 2s target`);
            }

        } catch (error) {
            console.error('Style analysis failed:', error);
            vscode.window.showErrorMessage(`Style analysis failed: ${error}`);
        }
    }

    /**
     * Handle batch style consistency checking
     * BDD: When I run "Check Style Consistency", I should see inconsistency report
     */
    private async handleStyleConsistencyCheck(): Promise<void> {
        try {
            const editor = vscode.window.activeTextEditor;
            if (!editor) {
                vscode.window.showErrorMessage('No active text editor found');
                return;
            }

            const document = editor.document;
            const fullText = document.getText();

            if (!fullText.trim()) {
                vscode.window.showWarningMessage('Document is empty');
                return;
            }

            await vscode.window.withProgress({
                location: vscode.ProgressLocation.Notification,
                title: "Checking style consistency...",
                cancellable: true
            }, async (progress, token) => {
                // Split document into paragraphs for analysis
                const paragraphs = this.splitIntoParagraphs(fullText);
                const inconsistencies: any[] = [];

                for (let i = 0; i < paragraphs.length; i++) {
                    if (token.isCancellationRequested) {
                        return;
                    }

                    progress.report({ 
                        increment: (i / paragraphs.length) * 100,
                        message: `Analyzing paragraph ${i + 1} of ${paragraphs.length}...`
                    });

                    const paragraph = paragraphs[i];
                    if (paragraph.text.trim().length < 50) continue; // Skip short paragraphs

                    try {
                        const analysis = await this.serviceClient.analyzeStyleDetailed(paragraph.text);
                        
                        // Compare with document baseline (first substantial paragraph)
                        if (i === 0) {
                            // Store baseline for comparison
                            continue;
                        }

                        // Check for inconsistencies (simplified logic)
                        const inconsistency = this.detectInconsistencies(analysis, paragraph);
                        if (inconsistency) {
                            inconsistencies.push({
                                ...inconsistency,
                                line: paragraph.startLine,
                                text: paragraph.text.substring(0, 100) + '...'
                            });
                        }
                    } catch (error) {
                        console.warn(`Failed to analyze paragraph ${i}:`, error);
                    }
                }

                // Display results
                if (inconsistencies.length > 0) {
                    this.showConsistencyReport(inconsistencies);
                } else {
                    vscode.window.showInformationMessage('No style inconsistencies detected!');
                }
            });

        } catch (error) {
            console.error('Consistency check failed:', error);
            vscode.window.showErrorMessage(`Consistency check failed: ${error}`);
        }
    }

    /**
     * Handle document style comparison
     * BDD: When I select "Compare Document Styles", I should see side-by-side comparison
     */
    private async handleDocumentStyleComparison(): Promise<void> {
        try {
            const openEditors = vscode.window.visibleTextEditors;
            
            if (openEditors.length < 2) {
                vscode.window.showErrorMessage('Please open at least two documents to compare');
                return;
            }

            // Let user select which documents to compare
            const documentOptions = openEditors.map((editor, index) => ({
                label: editor.document.fileName.split('/').pop() || `Document ${index + 1}`,
                description: editor.document.fileName,
                editor: editor
            }));

            const firstDoc = await vscode.window.showQuickPick(documentOptions, {
                placeHolder: 'Select first document to compare'
            });

            if (!firstDoc) return;

            const secondDocOptions = documentOptions.filter(doc => doc.editor !== firstDoc.editor);
            const secondDoc = await vscode.window.showQuickPick(secondDocOptions, {
                placeHolder: 'Select second document to compare'
            });

            if (!secondDoc) return;

            // Perform comparison
            await vscode.window.withProgress({
                location: vscode.ProgressLocation.Notification,
                title: "Comparing document styles...",
                cancellable: false
            }, async (progress) => {
                progress.report({ increment: 0 });

                const text1 = firstDoc.editor.document.getText();
                const text2 = secondDoc.editor.document.getText();

                progress.report({ increment: 30, message: "Analyzing first document..." });
                const analysis1 = await this.serviceClient.analyzeStyleDetailed(text1);

                progress.report({ increment: 60, message: "Analyzing second document..." });
                const analysis2 = await this.serviceClient.analyzeStyleDetailed(text2);

                progress.report({ increment: 90, message: "Comparing styles..." });
                const comparison = await this.serviceClient.compareStyles(text1, text2);

                progress.report({ increment: 100 });

                // Show comparison results
                this.showStyleComparison(firstDoc.label, secondDoc.label, analysis1, analysis2, comparison);
            });

        } catch (error) {
            console.error('Document comparison failed:', error);
            vscode.window.showErrorMessage(`Document comparison failed: ${error}`);
        }
    }

    /**
     * Generate cache key for text analysis
     */
    private generateCacheKey(text: string): string {
        // Simple hash function for cache key
        let hash = 0;
        for (let i = 0; i < text.length; i++) {
            const char = text.charCodeAt(i);
            hash = ((hash << 5) - hash) + char;
            hash = hash & hash; // Convert to 32-bit integer
        }
        return `style_analysis_${hash}`;
    }

    /**
     * Split document into paragraphs with line information
     */
    private splitIntoParagraphs(text: string): Array<{text: string, startLine: number}> {
        const lines = text.split('\n');
        const paragraphs: Array<{text: string, startLine: number}> = [];
        let currentParagraph = '';
        let startLine = 0;

        for (let i = 0; i < lines.length; i++) {
            const line = lines[i].trim();
            
            if (line === '') {
                if (currentParagraph.trim()) {
                    paragraphs.push({
                        text: currentParagraph.trim(),
                        startLine: startLine
                    });
                    currentParagraph = '';
                }
                startLine = i + 1;
            } else {
                currentParagraph += line + ' ';
            }
        }

        // Add final paragraph if exists
        if (currentParagraph.trim()) {
            paragraphs.push({
                text: currentParagraph.trim(),
                startLine: startLine
            });
        }

        return paragraphs;
    }

    /**
     * Detect style inconsistencies (simplified implementation)
     */
    private detectInconsistencies(analysis: any, paragraph: any): any | null {
        // This would contain more sophisticated logic in a real implementation
        // For now, return null (no inconsistencies detected)
        return null;
    }

    /**
     * Show consistency report in a new panel
     */
    private showConsistencyReport(inconsistencies: any[]): void {
        const panel = vscode.window.createWebviewPanel(
            'consistencyReport',
            'Style Consistency Report',
            vscode.ViewColumn.Beside,
            { enableScripts: true }
        );

        // Generate HTML content for the report
        const html = this.generateConsistencyReportHtml(inconsistencies);
        panel.webview.html = html;
    }

    /**
     * Show style comparison in a new panel
     */
    private showStyleComparison(doc1Name: string, doc2Name: string, analysis1: any, analysis2: any, comparison: any): void {
        const panel = vscode.window.createWebviewPanel(
            'styleComparison',
            'Document Style Comparison',
            vscode.ViewColumn.Beside,
            { enableScripts: true }
        );

        // Generate HTML content for the comparison
        const html = this.generateComparisonHtml(doc1Name, doc2Name, analysis1, analysis2, comparison);
        panel.webview.html = html;
    }

    /**
     * Generate HTML for consistency report
     */
    private generateConsistencyReportHtml(inconsistencies: any[]): string {
        return `
            <!DOCTYPE html>
            <html>
            <head>
                <title>Style Consistency Report</title>
                <style>
                    body { font-family: Arial, sans-serif; padding: 20px; }
                    .inconsistency { margin: 10px 0; padding: 10px; border-left: 3px solid #ff6b6b; }
                    .line-number { font-weight: bold; color: #666; }
                </style>
            </head>
            <body>
                <h1>Style Consistency Report</h1>
                <p>Found ${inconsistencies.length} potential inconsistencies:</p>
                ${inconsistencies.map(inc => `
                    <div class="inconsistency">
                        <div class="line-number">Line ${inc.line}</div>
                        <div>${inc.text}</div>
                        <div><strong>Issue:</strong> ${inc.description}</div>
                    </div>
                `).join('')}
            </body>
            </html>
        `;
    }

    /**
     * Generate HTML for style comparison
     */
    private generateComparisonHtml(doc1Name: string, doc2Name: string, analysis1: any, analysis2: any, comparison: any): string {
        return `
            <!DOCTYPE html>
            <html>
            <head>
                <title>Document Style Comparison</title>
                <style>
                    body { font-family: Arial, sans-serif; padding: 20px; }
                    .comparison-grid { display: grid; grid-template-columns: 1fr 1fr; gap: 20px; }
                    .document { border: 1px solid #ddd; padding: 15px; border-radius: 5px; }
                    .similarity-score { font-size: 24px; font-weight: bold; text-align: center; margin: 20px 0; }
                </style>
            </head>
            <body>
                <h1>Document Style Comparison</h1>
                <div class="similarity-score">
                    Overall Similarity: ${(comparison.overall_similarity * 100).toFixed(1)}%
                </div>
                <div class="comparison-grid">
                    <div class="document">
                        <h2>${doc1Name}</h2>
                        <p><strong>Complexity:</strong> ${analysis1.complexity?.toFixed(2) || 'N/A'}</p>
                        <p><strong>Formality:</strong> ${analysis1.formality?.toFixed(2) || 'N/A'}</p>
                        <p><strong>Tone:</strong> ${analysis1.tone?.toFixed(2) || 'N/A'}</p>
                        <p><strong>Readability:</strong> ${analysis1.readability?.toFixed(2) || 'N/A'}</p>
                    </div>
                    <div class="document">
                        <h2>${doc2Name}</h2>
                        <p><strong>Complexity:</strong> ${analysis2.complexity?.toFixed(2) || 'N/A'}</p>
                        <p><strong>Formality:</strong> ${analysis2.formality?.toFixed(2) || 'N/A'}</p>
                        <p><strong>Tone:</strong> ${analysis2.tone?.toFixed(2) || 'N/A'}</p>
                        <p><strong>Readability:</strong> ${analysis2.readability?.toFixed(2) || 'N/A'}</p>
                    </div>
                </div>
            </body>
            </html>
        `;
    }

    /**
     * Format style analysis for display
     */
    private formatStyleSummary(analysis: any): string {
        if (!analysis) return 'No analysis data';
        
        const metrics = analysis.metrics || analysis;
        const parts = [];
        
        if (metrics.complexity !== undefined) {
            parts.push(`Complexity: ${(metrics.complexity * 100).toFixed(0)}%`);
        }
        if (metrics.formality !== undefined) {
            parts.push(`Formality: ${(metrics.formality * 100).toFixed(0)}%`);
        }
        if (metrics.tone !== undefined) {
            parts.push(`Tone: ${(metrics.tone * 100).toFixed(0)}%`);
        }
        if (metrics.readability !== undefined) {
            parts.push(`Readability: ${(metrics.readability * 100).toFixed(0)}%`);
        }
        
        return parts.length > 0 ? parts.join(', ') : 'Analysis complete';
    }

    /**
     * Dispose of resources
     */
    dispose(): void {
        if (this.analysisPanel) {
            this.analysisPanel.dispose();
        }
    }
}<|MERGE_RESOLUTION|>--- conflicted
+++ resolved
@@ -97,19 +97,10 @@
                 // Create or show analysis panel
                 const extensionUri = vscode.extensions.getExtension('pseudoscribe.pseudoscribe-writer-assistant')?.extensionUri;
                 if (extensionUri) {
-<<<<<<< HEAD
-                    StyleAnalysisPanel.createOrShow(extensionUri);
-                    
-                    // Update panel with results
-                    if (StyleAnalysisPanel.currentPanel) {
-                        StyleAnalysisPanel.currentPanel.updateAnalysis(analysis);
-                    }
-=======
                     StyleAnalysisPanel.createOrShow(extensionUri, { analysis, text });
                 } else {
                     // Fallback if extension URI is not available
                     vscode.window.showInformationMessage(`Analysis complete: ${this.formatStyleSummary(analysis)}`);
->>>>>>> ba8dede2
                 }
 
                 progress.report({ increment: 100 });
