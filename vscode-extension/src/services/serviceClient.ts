import axios, { AxiosInstance } from 'axios';
import * as vscode from 'vscode';

/**
 * ServiceClient handles communication with the PseudoScribe backend service
 * Supports the command execution requirements for VSC-001
 */
export class ServiceClient {
    private client: AxiosInstance;
    private baseUrl: string;

    constructor() {
        this.baseUrl = this.getServiceUrl();
        this.client = axios.create({
            baseURL: this.baseUrl,
            timeout: 10000,
            headers: {
                'Content-Type': 'application/json'
            }
        });
    }

    /**
     * Get service URL from VSCode configuration
     */
    public getServiceUrl(): string {
        const config = vscode.workspace.getConfiguration('pseudoscribe');
        return config.get<string>('serviceUrl') || 'http://localhost:8000';
    }

    /**
     * Test connection to the PseudoScribe service
     */
    async testConnection(): Promise<boolean> {
        try {
            const response = await this.client.get('/health');
            return response.status === 200;
        } catch (error) {
            console.error('Service connection test failed:', error);
            return false;
        }
    }

    /**
     * Analyze writing style of provided text
     */
    async analyzeStyle(text: string): Promise<{ summary: string; details: any }> {
        try {
            const response = await this.client.post('/api/style/analyze', {
                content: text
            });
            
            return {
                summary: response.data.summary || 'Analysis completed',
                details: response.data
            };
        } catch (error) {
            console.error('Style analysis failed:', error);
            throw new Error('Failed to analyze writing style');
        }
    }

    /**
     * Adapt content to match target style
     */
    async adaptContent(text: string, targetStyle?: string): Promise<string> {
        try {
            const response = await this.client.post('/api/style/adapt', {
                content: text,
                target_style: targetStyle || 'default'
            });
            
            return response.data.adapted_content || text;
        } catch (error) {
            console.error('Content adaptation failed:', error);
            throw new Error('Failed to adapt content style');
        }
    }

    /**
     * Get user's style profile
     */
    async getStyleProfile(): Promise<any> {
        try {
            const response = await this.client.get('/api/style/profile');
            return response.data;
        } catch (error) {
            console.error('Failed to get style profile:', error);
            throw new Error('Failed to load style profile');
        }
    }

    /**
<<<<<<< HEAD
     * Analyze style with detailed characteristics (VSC-004)
=======
     * VSC-004: Analyze style with detailed metrics
>>>>>>> ba8dede2
     */
    async analyzeStyleDetailed(text: string): Promise<any> {
        try {
            const response = await this.client.post('/api/v1/style/analyze', {
<<<<<<< HEAD
                text: text
            });
=======
                content: text,
                include_metrics: true,
                include_suggestions: true
            }, {
                headers: {
                    'X-Tenant-ID': 'vscode-extension'
                }
            });
            
>>>>>>> ba8dede2
            return response.data;
        } catch (error) {
            console.error('Detailed style analysis failed:', error);
            throw new Error('Failed to perform detailed style analysis');
        }
    }

    /**
<<<<<<< HEAD
     * Adapt text to specific style characteristics (VSC-004)
     */
    async adaptTextToStyle(text: string, styleCharacteristics: any, strength?: number): Promise<any> {
        try {
            const response = await this.client.post('/api/v1/style/transform', {
                text: text,
                target_characteristics: styleCharacteristics,
                strength: strength || 0.5
            });
=======
     * VSC-004: Transform text to match target style profile
     */
    async adaptTextToStyle(text: string, targetProfile: any, strength: number = 0.7): Promise<any> {
        try {
            const response = await this.client.post('/api/v1/style/transform', {
                content: text,
                target_style: targetProfile,
                transformation_strength: strength,
                preserve_meaning: true
            }, {
                headers: {
                    'X-Tenant-ID': 'vscode-extension'
                }
            });
            
>>>>>>> ba8dede2
            return response.data;
        } catch (error) {
            console.error('Text style adaptation failed:', error);
            throw new Error('Failed to adapt text to target style');
        }
    }

    /**
<<<<<<< HEAD
     * Compare styles between two texts (VSC-004)
     */
    async compareStyles(text1: string, text2: string): Promise<any> {
        try {
            const response = await this.client.post('/api/v1/style/check-consistency', {
                texts: [text1, text2]
            });
            return response.data;
        } catch (error) {
            console.error('Style comparison failed:', error);
            throw new Error('Failed to compare text styles');
        }
    }

=======
     * VSC-004: Check consistency across multiple text segments
     */
    async checkConsistency(textSegments: string[]): Promise<any> {
        try {
            const response = await this.client.post('/api/v1/style/check-consistency', {
                text_segments: textSegments
            }, {
                headers: {
                    'X-Tenant-ID': 'vscode-extension'
                }
            });
            
            return response.data;
        } catch (error) {
            console.error('Consistency check failed:', error);
            throw new Error('Failed to check text consistency');
        }
    }

    /**
     * VSC-005: Analyze content for live suggestions
     */
    async analyzeLive(content: string, context: any = {}): Promise<any> {
        try {
            const response = await this.client.post('/api/v1/suggestions/analyze-live', {
                content,
                context,
                document_type: context.document_type || 'text',
                real_time: true
            }, {
                headers: {
                    'X-Tenant-ID': 'vscode-extension'
                }
            });
            
            return response.data;
        } catch (error) {
            console.error('Live analysis failed:', error);
            throw new Error('Failed to analyze content for live suggestions');
        }
    }

    /**
     * VSC-005: Accept a suggestion
     */
    async acceptSuggestion(suggestionId: string, context: any = {}): Promise<any> {
        try {
            const response = await this.client.post('/api/v1/suggestions/accept', {
                suggestion_id: suggestionId,
                context
            }, {
                headers: {
                    'X-Tenant-ID': 'vscode-extension'
                }
            });
            
            return response.data;
        } catch (error) {
            console.error('Failed to accept suggestion:', error);
            throw new Error('Failed to accept suggestion');
        }
    }

    /**
     * VSC-005: Configure suggestion display preferences
     */
    async configureSuggestionDisplay(config: any): Promise<any> {
        try {
            const response = await this.client.post('/api/v1/suggestions/display-config', {
                ...config
            }, {
                headers: {
                    'X-Tenant-ID': 'vscode-extension'
                }
            });
            
            return response.data;
        } catch (error) {
            console.error('Failed to configure suggestion display:', error);
            throw new Error('Failed to configure suggestion display');
        }
    }

    /**
     * VSC-004: Compare styles between two text samples
     */
    async compareStyles(text1: string, text2: string): Promise<any> {
        try {
            const response = await this.client.post('/api/v1/style/compare', {
                text1,
                text2,
                include_metrics: true
            }, {
                headers: {
                    'X-Tenant-ID': 'vscode-extension'
                }
            });
            
            return response.data;
        } catch (error) {
            console.error('Style comparison failed:', error);
            throw new Error('Failed to compare styles');
        }
    }
>>>>>>> ba8dede2
}<|MERGE_RESOLUTION|>--- conflicted
+++ resolved
@@ -91,19 +91,11 @@
     }
 
     /**
-<<<<<<< HEAD
-     * Analyze style with detailed characteristics (VSC-004)
-=======
      * VSC-004: Analyze style with detailed metrics
->>>>>>> ba8dede2
      */
     async analyzeStyleDetailed(text: string): Promise<any> {
         try {
             const response = await this.client.post('/api/v1/style/analyze', {
-<<<<<<< HEAD
-                text: text
-            });
-=======
                 content: text,
                 include_metrics: true,
                 include_suggestions: true
@@ -113,7 +105,6 @@
                 }
             });
             
->>>>>>> ba8dede2
             return response.data;
         } catch (error) {
             console.error('Detailed style analysis failed:', error);
@@ -122,17 +113,6 @@
     }
 
     /**
-<<<<<<< HEAD
-     * Adapt text to specific style characteristics (VSC-004)
-     */
-    async adaptTextToStyle(text: string, styleCharacteristics: any, strength?: number): Promise<any> {
-        try {
-            const response = await this.client.post('/api/v1/style/transform', {
-                text: text,
-                target_characteristics: styleCharacteristics,
-                strength: strength || 0.5
-            });
-=======
      * VSC-004: Transform text to match target style profile
      */
     async adaptTextToStyle(text: string, targetProfile: any, strength: number = 0.7): Promise<any> {
@@ -148,7 +128,6 @@
                 }
             });
             
->>>>>>> ba8dede2
             return response.data;
         } catch (error) {
             console.error('Text style adaptation failed:', error);
@@ -157,22 +136,6 @@
     }
 
     /**
-<<<<<<< HEAD
-     * Compare styles between two texts (VSC-004)
-     */
-    async compareStyles(text1: string, text2: string): Promise<any> {
-        try {
-            const response = await this.client.post('/api/v1/style/check-consistency', {
-                texts: [text1, text2]
-            });
-            return response.data;
-        } catch (error) {
-            console.error('Style comparison failed:', error);
-            throw new Error('Failed to compare text styles');
-        }
-    }
-
-=======
      * VSC-004: Check consistency across multiple text segments
      */
     async checkConsistency(textSegments: string[]): Promise<any> {
@@ -277,5 +240,4 @@
             throw new Error('Failed to compare styles');
         }
     }
->>>>>>> ba8dede2
 }