--- conflicted
+++ resolved
@@ -183,7 +183,6 @@
     "@types/glob": "^8.1.0",
     "@types/mocha": "^10.0.10",
     "@types/node": "16.x",
-    "@types/sinon": "^10.0.16",
     "@types/vscode": "^1.74.0",
     "@typescript-eslint/eslint-plugin": "^5.45.0",
     "@typescript-eslint/parser": "^5.45.0",
@@ -192,20 +191,12 @@
     "glob": "^10.4.5",
     "mocha": "^10.1.0",
     "typescript": "^4.9.4",
-<<<<<<< HEAD
-    "sinon": "^15.0.0",
-    "@types/sinon": "^10.0.0",
-=======
     "sinon": "^15.2.0",
->>>>>>> ba8dede2
+    "@types/sinon": "^10.0.16",
     "ts-mockito": "^2.6.1"
   },
   "dependencies": {
     "axios": "^1.6.0",
-<<<<<<< HEAD
-    "socket.io-client": "^4.7.0"
-=======
     "socket.io-client": "^4.7.2"
->>>>>>> ba8dede2
   }
 }